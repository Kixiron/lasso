--- conflicted
+++ resolved
@@ -6,7 +6,6 @@
 with both key to str and str to key operations. It can also be turned into a [`ResolverLasso`] with only
 key to str operations for the lowest possible memory usage
 
-<<<<<<< HEAD
 ## Which Interner do I use?
 
 No matter which interner you decide to use, you must start with a [`Lasso`], as that is the only way to intern strings and
@@ -20,8 +19,6 @@
 | [`ReadOnlyLasso`] | :white_check_mark: |        :x:         | :white_check_mark: | :white_check_mark: | :white_check_mark: |        Middle         |
 | [`ResolverLasso`] | :white_check_mark: |        :x:         | :white_check_mark: |        :x:         | :white_check_mark: |         Least         |
 
-=======
->>>>>>> aa90449d
 ## Example: Interning Strings across threads
 
 ```rust
